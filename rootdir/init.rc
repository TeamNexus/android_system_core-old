--- conflicted
+++ resolved
@@ -174,12 +174,9 @@
     chown system system /dev/cpuset/foreground/boost/tasks
     chown system system /dev/cpuset/background/tasks
     chown system system /dev/cpuset/system-background/tasks
-<<<<<<< HEAD
-=======
 
     # set system-background to 0775 so SurfaceFlinger can touch it
     chmod 0775 /dev/cpuset/system-background
->>>>>>> 6eee56cc
     chmod 0664 /dev/cpuset/foreground/tasks
     chmod 0664 /dev/cpuset/foreground/boost/tasks
     chmod 0664 /dev/cpuset/background/tasks
@@ -658,10 +655,6 @@
     user system
     group graphics drmrpc
     onrestart restart zygote
-<<<<<<< HEAD
-    writepid /sys/fs/cgroup/stune/foreground/tasks /dev/cpuset/system-background/tasks
-=======
->>>>>>> 6eee56cc
 
 service drm /system/bin/drmserver
     class main
