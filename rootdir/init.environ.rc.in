# set up the global environment
on init
    export PATH /sbin:/vendor/bin:/system/sbin:/system/bin:/system/xbin
    export ANDROID_BOOTLOGO 1
    export ANDROID_ROOT /system
    export ANDROID_ASSETS /system/app
    export ANDROID_DATA /data
    export ANDROID_STORAGE /storage
    export ASEC_MOUNTPOINT /mnt/asec
    export LOOP_MOUNTPOINT /mnt/obb
<<<<<<< HEAD
    export BOOTCLASSPATH %BOOTCLASSPATH%
    export SYSTEMSERVERCLASSPATH %SYSTEMSERVERCLASSPATH%
    export LD_PRELOAD libsigchain.so
=======
    export BOOTCLASSPATH %BOOTCLASSPATH%
>>>>>>> 3f95c89d
<|MERGE_RESOLUTION|>--- conflicted
+++ resolved
@@ -8,10 +8,5 @@
     export ANDROID_STORAGE /storage
     export ASEC_MOUNTPOINT /mnt/asec
     export LOOP_MOUNTPOINT /mnt/obb
-<<<<<<< HEAD
     export BOOTCLASSPATH %BOOTCLASSPATH%
-    export SYSTEMSERVERCLASSPATH %SYSTEMSERVERCLASSPATH%
-    export LD_PRELOAD libsigchain.so
-=======
-    export BOOTCLASSPATH %BOOTCLASSPATH%
->>>>>>> 3f95c89d
+    export SYSTEMSERVERCLASSPATH %SYSTEMSERVERCLASSPATH%