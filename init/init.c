--- conflicted
+++ resolved
@@ -254,13 +254,11 @@
             setuid(svc->uid);
         }
 
-<<<<<<< HEAD
-        if (execve(svc->args[0], (char**) svc->args, (char**) ENV) < 0) {
-            ERROR("cannot execve('%s'): %s\n", svc->args[0], strerror(errno));
-=======
-        if (!dynamic_args)
-            execve(svc->args[0], (char**) svc->args, (char**) ENV);
-        else {
+        if (!dynamic_args) {
+            if (execve(svc->args[0], (char**) svc->args, (char**) ENV) < 0) {
+                ERROR("cannot execve('%s'): %s\n", svc->args[0], strerror(errno));
+            }
+        } else {
             char *arg_ptrs[SVC_MAXARGS+1];
             int arg_idx;
             char *tmp = strdup(dynamic_args);
@@ -301,7 +299,6 @@
             }
             arg_ptrs[arg_idx] = '\0';
             execve(svc->args[0], (char**) arg_ptrs, (char**) ENV);
->>>>>>> f24e2529
         }
         _exit(127);
     }
