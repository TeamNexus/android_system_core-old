--- conflicted
+++ resolved
@@ -331,11 +331,7 @@
 // Allow enable-verity to write to system and vendor block devices
 int make_system_and_vendor_block_devices_writable();
 void remount_service(int fd, void *cookie);
-<<<<<<< HEAD
-void disable_verity_service(int fd, void* cookie);
-=======
 void set_verity_enabled_state_service(int fd, void* cookie);
->>>>>>> cbdf4a95
 #endif
 
 /* packet allocator */
