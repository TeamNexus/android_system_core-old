/*
 * Copyright (C) 2007 The Android Open Source Project
 *
 * Licensed under the Apache License, Version 2.0 (the "License");
 * you may not use this file except in compliance with the License.
 * You may obtain a copy of the License at
 *
 *      http://www.apache.org/licenses/LICENSE-2.0
 *
 * Unless required by applicable law or agreed to in writing, software
 * distributed under the License is distributed on an "AS IS" BASIS,
 * WITHOUT WARRANTIES OR CONDITIONS OF ANY KIND, either express or implied.
 * See the License for the specific language governing permissions and
 * limitations under the License.
 */

#define TRACE_TAG TRACE_SYNC

#include "sysdeps.h"
#include "file_sync_service.h"

#include <dirent.h>
#include <errno.h>
#include <selinux/android.h>
#include <stdio.h>
#include <stdlib.h>
#include <string.h>
#include <sys/stat.h>
#include <sys/types.h>
#include <unistd.h>
#include <utime.h>

#include "adb.h"
#include "adb_io.h"
#include "private/android_filesystem_config.h"

#include <base/strings.h>

static bool should_use_fs_config(const std::string& path) {
    // TODO: use fs_config to configure permissions on /data.
    return android::base::StartsWith(path, "/system/") ||
           android::base::StartsWith(path, "/vendor/") ||
           android::base::StartsWith(path, "/oem/");
}

static bool secure_mkdirs(const std::string& path) {
    uid_t uid = -1;
    gid_t gid = -1;
    unsigned int mode = 0775;
    uint64_t cap = 0;

    if (path[0] != '/') return false;

<<<<<<< HEAD
    for (size_t i = adb_dirstart(path, 1); i != std::string::npos; i = adb_dirstart(path, i + 1)) {
        std::string name(path.substr(0, i));
        if (should_use_fs_config(name.c_str())) {
            fs_config(name.c_str(), 1, nullptr, &uid, &gid, &mode, &cap);
=======
    std::vector<std::string> path_components = android::base::Split(path, "/");
    path_components.pop_back(); // For "/system/bin/sh", only create "/system/bin".

    std::string partial_path;
    for (auto& path_component : path_components) {
        if (partial_path.back() != OS_PATH_SEPARATOR) partial_path += OS_PATH_SEPARATOR;
        partial_path += path_component;

        if (should_use_fs_config(partial_path)) {
            fs_config(partial_path.c_str(), 1, &uid, &gid, &mode, &cap);
>>>>>>> 4e90b0ae
        }
        if (adb_mkdir(partial_path.c_str(), mode) == -1) {
            if (errno != EEXIST) {
                return false;
            }
        } else {
            if (chown(partial_path.c_str(), uid, gid) == -1) {
                return false;
            }
            selinux_android_restorecon(partial_path.c_str(), 0);
        }
    }
    return true;
}

static int do_stat(int s, const char *path)
{
    syncmsg msg;
    struct stat st;

    msg.stat.id = ID_STAT;

    if(lstat(path, &st)) {
        msg.stat.mode = 0;
        msg.stat.size = 0;
        msg.stat.time = 0;
    } else {
        msg.stat.mode = htoll(st.st_mode);
        msg.stat.size = htoll(st.st_size);
        msg.stat.time = htoll(st.st_mtime);
    }

    return WriteFdExactly(s, &msg.stat, sizeof(msg.stat)) ? 0 : -1;
}

static int do_list(int s, const char *path)
{
    struct dirent *de;
    struct stat st;

    char tmp[1024 + 256 + 1];
    char *fname;

    size_t len = strlen(path);
    memcpy(tmp, path, len);
    tmp[len] = '/';
    fname = tmp + len + 1;

    syncmsg msg;
    msg.dent.id = ID_DENT;

    std::unique_ptr<DIR, int(*)(DIR*)> d(opendir(path), closedir);
    if (!d) goto done;

    while ((de = readdir(d.get()))) {
        int len = strlen(de->d_name);

            /* not supposed to be possible, but
               if it does happen, let's not buffer overrun */
        if(len > 256) continue;

        strcpy(fname, de->d_name);
        if(lstat(tmp, &st) == 0) {
            msg.dent.mode = htoll(st.st_mode);
            msg.dent.size = htoll(st.st_size);
            msg.dent.time = htoll(st.st_mtime);
            msg.dent.namelen = htoll(len);

            if(!WriteFdExactly(s, &msg.dent, sizeof(msg.dent)) ||
               !WriteFdExactly(s, de->d_name, len)) {
                return -1;
            }
        }
    }

done:
    msg.dent.id = ID_DONE;
    msg.dent.mode = 0;
    msg.dent.size = 0;
    msg.dent.time = 0;
    msg.dent.namelen = 0;
    return WriteFdExactly(s, &msg.dent, sizeof(msg.dent)) ? 0 : -1;
}

static int fail_message(int s, const char *reason)
{
    syncmsg msg;
    int len = strlen(reason);

    D("sync: failure: %s\n", reason);

    msg.data.id = ID_FAIL;
    msg.data.size = htoll(len);
    if(!WriteFdExactly(s, &msg.data, sizeof(msg.data)) ||
       !WriteFdExactly(s, reason, len)) {
        return -1;
    } else {
        return 0;
    }
}

static int fail_errno(int s)
{
    return fail_message(s, strerror(errno));
}

static int handle_send_file(int s, char *path, uid_t uid,
        gid_t gid, mode_t mode, char *buffer, bool do_unlink)
{
    syncmsg msg;
    unsigned int timestamp = 0;
    int fd;

    fd = adb_open_mode(path, O_WRONLY | O_CREAT | O_EXCL | O_CLOEXEC, mode);
    if(fd < 0 && errno == ENOENT) {
        if (!secure_mkdirs(path)) {
            if(fail_errno(s))
                return -1;
            fd = -1;
        } else {
            fd = adb_open_mode(path, O_WRONLY | O_CREAT | O_EXCL | O_CLOEXEC, mode);
        }
    }
    if(fd < 0 && errno == EEXIST) {
        fd = adb_open_mode(path, O_WRONLY | O_CLOEXEC, mode);
    }
    if(fd < 0) {
        if(fail_errno(s))
            return -1;
        fd = -1;
    } else {
        if(fchown(fd, uid, gid) != 0) {
            fail_errno(s);
            errno = 0;
        }

        /*
         * fchown clears the setuid bit - restore it if present.
         * Ignore the result of calling fchmod. It's not supported
         * by all filesystems. b/12441485
         */
        fchmod(fd, mode);
    }

    for(;;) {
        unsigned int len;

        if(!ReadFdExactly(s, &msg.data, sizeof(msg.data)))
            goto fail;

        if(msg.data.id != ID_DATA) {
            if(msg.data.id == ID_DONE) {
                timestamp = ltohl(msg.data.size);
                break;
            }
            fail_message(s, "invalid data message");
            goto fail;
        }
        len = ltohl(msg.data.size);
        if(len > SYNC_DATA_MAX) {
            fail_message(s, "oversize data message");
            goto fail;
        }
        if(!ReadFdExactly(s, buffer, len))
            goto fail;

        if(fd < 0)
            continue;
        if(!WriteFdExactly(fd, buffer, len)) {
            int saved_errno = errno;
            adb_close(fd);
            if (do_unlink) adb_unlink(path);
            fd = -1;
            errno = saved_errno;
            if(fail_errno(s)) return -1;
        }
    }

    if(fd >= 0) {
        struct utimbuf u;
        adb_close(fd);
        selinux_android_restorecon(path, 0);
        u.actime = timestamp;
        u.modtime = timestamp;
        utime(path, &u);

        msg.status.id = ID_OKAY;
        msg.status.msglen = 0;
        if(!WriteFdExactly(s, &msg.status, sizeof(msg.status)))
            return -1;
    }
    return 0;

fail:
    if(fd >= 0)
        adb_close(fd);
    if (do_unlink) adb_unlink(path);
    return -1;
}

#if defined(_WIN32)
extern int handle_send_link(int s, char *path, char *buffer) __attribute__((error("no symlinks on Windows")));
#else
static int handle_send_link(int s, char *path, char *buffer)
{
    syncmsg msg;
    unsigned int len;
    int ret;

    if(!ReadFdExactly(s, &msg.data, sizeof(msg.data)))
        return -1;

    if(msg.data.id != ID_DATA) {
        fail_message(s, "invalid data message: expected ID_DATA");
        return -1;
    }

    len = ltohl(msg.data.size);
    if(len > SYNC_DATA_MAX) {
        fail_message(s, "oversize data message");
        return -1;
    }
    if(!ReadFdExactly(s, buffer, len))
        return -1;

    ret = symlink(buffer, path);
    if(ret && errno == ENOENT) {
        if (!secure_mkdirs(path)) {
            fail_errno(s);
            return -1;
        }
        ret = symlink(buffer, path);
    }
    if(ret) {
        fail_errno(s);
        return -1;
    }

    if(!ReadFdExactly(s, &msg.data, sizeof(msg.data)))
        return -1;

    if(msg.data.id == ID_DONE) {
        msg.status.id = ID_OKAY;
        msg.status.msglen = 0;
        if(!WriteFdExactly(s, &msg.status, sizeof(msg.status)))
            return -1;
    } else {
        fail_message(s, "invalid data message: expected ID_DONE");
        return -1;
    }

    return 0;
}
#endif

static int do_send(int s, char *path, char *buffer)
{
    unsigned int mode;
    bool is_link = false;
    bool do_unlink;

    char* tmp = strrchr(path,',');
    if(tmp) {
        *tmp = 0;
        errno = 0;
        mode = strtoul(tmp + 1, NULL, 0);
        is_link = S_ISLNK((mode_t) mode);
        mode &= 0777;
    }
    if(!tmp || errno) {
        mode = 0644;
        is_link = 0;
        do_unlink = true;
    } else {
        struct stat st;
        /* Don't delete files before copying if they are not "regular" */
        do_unlink = lstat(path, &st) || S_ISREG(st.st_mode) || S_ISLNK(st.st_mode);
        if (do_unlink) {
            adb_unlink(path);
        }
    }

    if (is_link) {
        return handle_send_link(s, path, buffer);
    }

    uid_t uid = -1;
    gid_t gid = -1;
    uint64_t cap = 0;

    /* copy user permission bits to "group" and "other" permissions */
    mode |= ((mode >> 3) & 0070);
    mode |= ((mode >> 3) & 0007);

    tmp = path;
    if(*tmp == '/') {
        tmp++;
    }
    if (should_use_fs_config(path)) {
        fs_config(tmp, 0, NULL, &uid, &gid, &mode, &cap);
    }
    return handle_send_file(s, path, uid, gid, mode, buffer, do_unlink);
}

static int do_recv(int s, const char *path, char *buffer)
{
    syncmsg msg;
    int fd, r;

    fd = adb_open(path, O_RDONLY | O_CLOEXEC);
    if(fd < 0) {
        if(fail_errno(s)) return -1;
        return 0;
    }

    msg.data.id = ID_DATA;
    for(;;) {
        r = adb_read(fd, buffer, SYNC_DATA_MAX);
        if(r <= 0) {
            if(r == 0) break;
            if(errno == EINTR) continue;
            r = fail_errno(s);
            adb_close(fd);
            return r;
        }
        msg.data.size = htoll(r);
        if(!WriteFdExactly(s, &msg.data, sizeof(msg.data)) ||
           !WriteFdExactly(s, buffer, r)) {
            adb_close(fd);
            return -1;
        }
    }

    adb_close(fd);

    msg.data.id = ID_DONE;
    msg.data.size = 0;
    if(!WriteFdExactly(s, &msg.data, sizeof(msg.data))) {
        return -1;
    }

    return 0;
}

void file_sync_service(int fd, void *cookie)
{
    syncmsg msg;
    char name[1025];
    unsigned namelen;

    char *buffer = reinterpret_cast<char*>(malloc(SYNC_DATA_MAX));
    if(buffer == 0) goto fail;

    for(;;) {
        D("sync: waiting for command\n");

        if(!ReadFdExactly(fd, &msg.req, sizeof(msg.req))) {
            fail_message(fd, "command read failure");
            break;
        }
        namelen = ltohl(msg.req.namelen);
        if(namelen > 1024) {
            fail_message(fd, "invalid namelen");
            break;
        }
        if(!ReadFdExactly(fd, name, namelen)) {
            fail_message(fd, "filename read failure");
            break;
        }
        name[namelen] = 0;

        msg.req.namelen = 0;
        D("sync: '%s' '%s'\n", (char*) &msg.req, name);

        switch(msg.req.id) {
        case ID_STAT:
            if(do_stat(fd, name)) goto fail;
            break;
        case ID_LIST:
            if(do_list(fd, name)) goto fail;
            break;
        case ID_SEND:
            if(do_send(fd, name, buffer)) goto fail;
            break;
        case ID_RECV:
            if(do_recv(fd, name, buffer)) goto fail;
            break;
        case ID_QUIT:
            goto fail;
        default:
            fail_message(fd, "unknown command");
            goto fail;
        }
    }

fail:
    if(buffer != 0) free(buffer);
    D("sync: done\n");
    adb_close(fd);
}<|MERGE_RESOLUTION|>--- conflicted
+++ resolved
@@ -51,12 +51,6 @@
 
     if (path[0] != '/') return false;
 
-<<<<<<< HEAD
-    for (size_t i = adb_dirstart(path, 1); i != std::string::npos; i = adb_dirstart(path, i + 1)) {
-        std::string name(path.substr(0, i));
-        if (should_use_fs_config(name.c_str())) {
-            fs_config(name.c_str(), 1, nullptr, &uid, &gid, &mode, &cap);
-=======
     std::vector<std::string> path_components = android::base::Split(path, "/");
     path_components.pop_back(); // For "/system/bin/sh", only create "/system/bin".
 
@@ -66,8 +60,7 @@
         partial_path += path_component;
 
         if (should_use_fs_config(partial_path)) {
-            fs_config(partial_path.c_str(), 1, &uid, &gid, &mode, &cap);
->>>>>>> 4e90b0ae
+            fs_config(partial_path.c_str(), 1, nullptr, &uid, &gid, &mode, &cap);
         }
         if (adb_mkdir(partial_path.c_str(), mode) == -1) {
             if (errno != EEXIST) {
