/*
 * Copyright (C) 2012 The Android Open Source Project
 *
 * Licensed under the Apache License, Version 2.0 (the "License");
 * you may not use this file except in compliance with the License.
 * You may obtain a copy of the License at
 *
 *      http://www.apache.org/licenses/LICENSE-2.0
 *
 * Unless required by applicable law or agreed to in writing, software
 * distributed under the License is distributed on an "AS IS" BASIS,
 * WITHOUT WARRANTIES OR CONDITIONS OF ANY KIND, either express or implied.
 * See the License for the specific language governing permissions and
 * limitations under the License.
 */

#ifndef __CORE_FS_MGR_PRIV_H
#define __CORE_FS_MGR_PRIV_H

#include <cutils/klog.h>
#include <fs_mgr.h>

__BEGIN_DECLS

#define INFO(x...)    KLOG_INFO("fs_mgr", x)
#define WARNING(x...) KLOG_WARNING("fs_mgr", x)
#define ERROR(x...)   KLOG_ERROR("fs_mgr", x)

#define CRYPTO_TMPFS_OPTIONS "size=256m,mode=0771,uid=1000,gid=1000"

#define WAIT_TIMEOUT 20

/* fstab has the following format:
 *
 * Any line starting with a # is a comment and ignored
 *
 * Any blank line is ignored
 *
 * All other lines must be in this format:
 *   <source>  <mount_point> <fs_type> <mount_flags> <fs_options> <fs_mgr_options>
 *
 *   <mount_flags> is a comma separated list of flags that can be passed to the
 *                 mount command.  The list includes noatime, nosuid, nodev, nodiratime,
 *                 ro, rw, remount, defaults.
 *
 *   <fs_options> is a comma separated list of options accepted by the filesystem being
 *                mounted.  It is passed directly to mount without being parsed
 *
 *   <fs_mgr_options> is a comma separated list of flags that control the operation of
 *                     the fs_mgr program.  The list includes "wait", which will wait till
 *                     the <source> file exists, and "check", which requests that the fs_mgr 
 *                     run an fscheck program on the <source> before mounting the filesystem.
 *                     If check is specifed on a read-only filesystem, it is ignored.
 *                     Also, "encryptable" means that filesystem can be encrypted.
 *                     The "encryptable" flag _MUST_ be followed by a = and a string which
 *                     is the location of the encryption keys.  It can either be a path
 *                     to a file or partition which contains the keys, or the word "footer"
 *                     which means the keys are in the last 16 Kbytes of the partition
 *                     containing the filesystem.
 *
 * When the fs_mgr is requested to mount all filesystems, it will first mount all the
 * filesystems that do _NOT_ specify check (including filesystems that are read-only and
 * specify check, because check is ignored in that case) and then it will check and mount
 * filesystem marked with check.
 *
 */

#define MF_WAIT         0x1
#define MF_CHECK        0x2
#define MF_CRYPT        0x4
#define MF_NONREMOVABLE 0x8
#define MF_VOLDMANAGED  0x10
#define MF_LENGTH       0x20
#define MF_RECOVERYONLY 0x40
#define MF_SWAPPRIO     0x80
#define MF_ZRAMSIZE     0x100
#define MF_VERIFY       0x200
#define MF_FORCECRYPT   0x400
#define MF_NOEMULATEDSD 0x800 /* no emulated sdcard daemon, sd card is the only
                                 external storage */
#define MF_NOTRIM       0x1000
#define MF_FILEENCRYPTION 0x2000
#define MF_FORMATTABLE  0x4000
<<<<<<< HEAD
#define MF_SLOTSELECT   0x8000
#define MF_FORCEFDEORFBE 0x10000
=======
#define MF_NOFAIL       0x40000
>>>>>>> 2857bd1e

#define DM_BUF_SIZE 4096

int fs_mgr_set_blk_ro(const char *blockdev);
int fs_mgr_update_for_slotselect(struct fstab *fstab);

__END_DECLS

#endif /* __CORE_FS_MGR_PRIV_H */<|MERGE_RESOLUTION|>--- conflicted
+++ resolved
@@ -81,12 +81,9 @@
 #define MF_NOTRIM       0x1000
 #define MF_FILEENCRYPTION 0x2000
 #define MF_FORMATTABLE  0x4000
-<<<<<<< HEAD
 #define MF_SLOTSELECT   0x8000
 #define MF_FORCEFDEORFBE 0x10000
-=======
 #define MF_NOFAIL       0x40000
->>>>>>> 2857bd1e
 
 #define DM_BUF_SIZE 4096
 
