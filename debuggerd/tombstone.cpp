/*
 * Copyright (C) 2012-2013 The Android Open Source Project
 *
 * Licensed under the Apache License, Version 2.0 (the "License");
 * you may not use this file except in compliance with the License.
 * You may obtain a copy of the License at
 *
 *      http://www.apache.org/licenses/LICENSE-2.0
 *
 * Unless required by applicable law or agreed to in writing, software
 * distributed under the License is distributed on an "AS IS" BASIS,
 * WITHOUT WARRANTIES OR CONDITIONS OF ANY KIND, either express or implied.
 * See the License for the specific language governing permissions and
 * limitations under the License.
 */

#include <stddef.h>
#include <stdlib.h>
#include <signal.h>
#include <string.h>
#include <stdio.h>
#include <fcntl.h>
#include <errno.h>
#include <dirent.h>
#include <time.h>
#include <sys/ptrace.h>
#include <sys/stat.h>
#include <inttypes.h>

#include <private/android_filesystem_config.h>

#include <log/log.h>
#include <log/logger.h>
#include <cutils/properties.h>

#include <backtrace/Backtrace.h>

#include <sys/socket.h>
#include <linux/un.h>

#include <selinux/android.h>

#include <UniquePtr.h>

#include "machine.h"
#include "tombstone.h"
#include "backtrace.h"

#define STACK_WORDS 16

#define MAX_TOMBSTONES  10
#define TOMBSTONE_DIR   "/data/tombstones"

// Must match the path defined in NativeCrashListener.java
#define NCRASH_SOCKET_PATH "/data/system/ndebugsocket"

#define typecheck(x,y) {    \
  typeof(x) __dummy1;     \
  typeof(y) __dummy2;     \
  (void)(&__dummy1 == &__dummy2); }


static bool signal_has_address(int sig) {
  switch (sig) {
    case SIGILL:
    case SIGFPE:
    case SIGSEGV:
    case SIGBUS:
      return true;
    default:
      return false;
  }
}

static const char* get_signame(int sig) {
  switch(sig) {
    case SIGILL: return "SIGILL";
    case SIGABRT: return "SIGABRT";
    case SIGBUS: return "SIGBUS";
    case SIGFPE: return "SIGFPE";
    case SIGSEGV: return "SIGSEGV";
    case SIGPIPE: return "SIGPIPE";
#ifdef SIGSTKFLT
    case SIGSTKFLT: return "SIGSTKFLT";
#endif
    case SIGSTOP: return "SIGSTOP";
    default: return "?";
  }
}

static const char* get_sigcode(int signo, int code) {
  // Try the signal-specific codes...
  switch (signo) {
    case SIGILL:
      switch (code) {
        case ILL_ILLOPC: return "ILL_ILLOPC";
        case ILL_ILLOPN: return "ILL_ILLOPN";
        case ILL_ILLADR: return "ILL_ILLADR";
        case ILL_ILLTRP: return "ILL_ILLTRP";
        case ILL_PRVOPC: return "ILL_PRVOPC";
        case ILL_PRVREG: return "ILL_PRVREG";
        case ILL_COPROC: return "ILL_COPROC";
        case ILL_BADSTK: return "ILL_BADSTK";
      }
      break;
    case SIGBUS:
      switch (code) {
        case BUS_ADRALN: return "BUS_ADRALN";
        case BUS_ADRERR: return "BUS_ADRERR";
        case BUS_OBJERR: return "BUS_OBJERR";
      }
      break;
    case SIGFPE:
      switch (code) {
        case FPE_INTDIV: return "FPE_INTDIV";
        case FPE_INTOVF: return "FPE_INTOVF";
        case FPE_FLTDIV: return "FPE_FLTDIV";
        case FPE_FLTOVF: return "FPE_FLTOVF";
        case FPE_FLTUND: return "FPE_FLTUND";
        case FPE_FLTRES: return "FPE_FLTRES";
        case FPE_FLTINV: return "FPE_FLTINV";
        case FPE_FLTSUB: return "FPE_FLTSUB";
      }
      break;
    case SIGSEGV:
      switch (code) {
        case SEGV_MAPERR: return "SEGV_MAPERR";
        case SEGV_ACCERR: return "SEGV_ACCERR";
      }
      break;
    case SIGTRAP:
      switch (code) {
        case TRAP_BRKPT: return "TRAP_BRKPT";
        case TRAP_TRACE: return "TRAP_TRACE";
      }
      break;
  }
  // Then the other codes...
  switch (code) {
    case SI_USER: return "SI_USER";
#if defined(SI_KERNEL)
    case SI_KERNEL: return "SI_KERNEL";
#endif
    case SI_QUEUE: return "SI_QUEUE";
    case SI_TIMER: return "SI_TIMER";
    case SI_MESGQ: return "SI_MESGQ";
    case SI_ASYNCIO: return "SI_ASYNCIO";
#if defined(SI_SIGIO)
    case SI_SIGIO: return "SI_SIGIO";
#endif
#if defined(SI_TKILL)
    case SI_TKILL: return "SI_TKILL";
#endif
  }
  // Then give up...
  return "?";
}

static void dump_revision_info(log_t* log) {
  char revision[PROPERTY_VALUE_MAX];

  property_get("ro.revision", revision, "unknown");

  _LOG(log, SCOPE_AT_FAULT, "Revision: '%s'\n", revision);
}

static void dump_build_info(log_t* log) {
  char fingerprint[PROPERTY_VALUE_MAX];

  property_get("ro.build.fingerprint", fingerprint, "unknown");

  _LOG(log, SCOPE_AT_FAULT, "Build fingerprint: '%s'\n", fingerprint);
}

static void dump_fault_addr(log_t* log, pid_t tid, int sig) {
  siginfo_t si;

  memset(&si, 0, sizeof(si));
  if (ptrace(PTRACE_GETSIGINFO, tid, 0, &si)){
    _LOG(log, SCOPE_AT_FAULT, "cannot get siginfo: %s\n", strerror(errno));
  } else if (signal_has_address(sig)) {
    _LOG(log, SCOPE_AT_FAULT, "signal %d (%s), code %d (%s), fault addr %0*" PRIxPTR "\n",
         sig, get_signame(sig), si.si_code, get_sigcode(sig, si.si_code),
         sizeof(uintptr_t)*2, reinterpret_cast<uintptr_t>(si.si_addr));
  } else {
    _LOG(log, SCOPE_AT_FAULT, "signal %d (%s), code %d (%s), fault addr --------\n",
         sig, get_signame(sig), si.si_code, get_sigcode(sig, si.si_code));
  }
}

static void dump_thread_info(log_t* log, pid_t pid, pid_t tid, int scope_flags) {
  char path[64];
  char threadnamebuf[1024];
  char* threadname = NULL;
  FILE *fp;

  snprintf(path, sizeof(path), "/proc/%d/comm", tid);
  if ((fp = fopen(path, "r"))) {
    threadname = fgets(threadnamebuf, sizeof(threadnamebuf), fp);
    fclose(fp);
    if (threadname) {
      size_t len = strlen(threadname);
      if (len && threadname[len - 1] == '\n') {
        threadname[len - 1] = '\0';
      }
    }
  }

  if (IS_AT_FAULT(scope_flags)) {
    char procnamebuf[1024];
    char* procname = NULL;

    snprintf(path, sizeof(path), "/proc/%d/cmdline", pid);
    if ((fp = fopen(path, "r"))) {
      procname = fgets(procnamebuf, sizeof(procnamebuf), fp);
      fclose(fp);
    }

    _LOG(log, SCOPE_AT_FAULT, "pid: %d, tid: %d, name: %s  >>> %s <<<\n", pid, tid,
         threadname ? threadname : "UNKNOWN", procname ? procname : "UNKNOWN");
  } else {
    _LOG(log, 0, "pid: %d, tid: %d, name: %s\n", pid, tid, threadname ? threadname : "UNKNOWN");
  }
}

static void dump_stack_segment(
    Backtrace* backtrace, log_t* log, int scope_flags, uintptr_t* sp, size_t words, int label) {
  for (size_t i = 0; i < words; i++) {
    uint32_t stack_content;
    if (!backtrace->ReadWord(*sp, &stack_content)) {
      break;
    }

    const char* map_name = backtrace->GetMapName(stack_content, NULL);
    if (!map_name) {
      map_name = "";
    }
    uintptr_t offset = 0;
    std::string func_name(backtrace->GetFunctionName(stack_content, &offset));
    if (!func_name.empty()) {
      if (!i && label >= 0) {
        if (offset) {
          _LOG(log, scope_flags, "    #%02d  %08x  %08x  %s (%s+%u)\n",
               label, *sp, stack_content, map_name, func_name.c_str(), offset);
        } else {
          _LOG(log, scope_flags, "    #%02d  %08x  %08x  %s (%s)\n",
               label, *sp, stack_content, map_name, func_name.c_str());
        }
      } else {
        if (offset) {
          _LOG(log, scope_flags, "         %08x  %08x  %s (%s+%u)\n",
               *sp, stack_content, map_name, func_name.c_str(), offset);
        } else {
          _LOG(log, scope_flags, "         %08x  %08x  %s (%s)\n",
               *sp, stack_content, map_name, func_name.c_str());
        }
      }
    } else {
      if (!i && label >= 0) {
        _LOG(log, scope_flags, "    #%02d  %08x  %08x  %s\n",
             label, *sp, stack_content, map_name);
      } else {
        _LOG(log, scope_flags, "         %08x  %08x  %s\n",
             *sp, stack_content, map_name);
      }
    }

    *sp += sizeof(uint32_t);
  }
}

static void dump_stack(Backtrace* backtrace, log_t* log, int scope_flags) {
  size_t first = 0, last;
  for (size_t i = 0; i < backtrace->NumFrames(); i++) {
    const backtrace_frame_data_t* frame = backtrace->GetFrame(i);
    if (frame->sp) {
      if (!first) {
        first = i+1;
      }
      last = i;
    }
  }
  if (!first) {
    return;
  }
  first--;

  scope_flags |= SCOPE_SENSITIVE;

  // Dump a few words before the first frame.
  uintptr_t sp = backtrace->GetFrame(first)->sp - STACK_WORDS * sizeof(uint32_t);
  dump_stack_segment(backtrace, log, scope_flags, &sp, STACK_WORDS, -1);

  // Dump a few words from all successive frames.
  // Only log the first 3 frames, put the rest in the tombstone.
  for (size_t i = first; i <= last; i++) {
    const backtrace_frame_data_t* frame = backtrace->GetFrame(i);
    if (sp != frame->sp) {
      _LOG(log, scope_flags, "         ........  ........\n");
      sp = frame->sp;
    }
    if (i - first == 3) {
      scope_flags &= (~SCOPE_AT_FAULT);
    }
    if (i == last) {
      dump_stack_segment(backtrace, log, scope_flags, &sp, STACK_WORDS, i);
      if (sp < frame->sp + frame->stack_size) {
        _LOG(log, scope_flags, "         ........  ........\n");
      }
    } else {
      size_t words = frame->stack_size / sizeof(uint32_t);
      if (words == 0) {
        words = 1;
      } else if (words > STACK_WORDS) {
        words = STACK_WORDS;
      }
      dump_stack_segment(backtrace, log, scope_flags, &sp, words, i);
    }
  }
}

static void dump_backtrace_and_stack(Backtrace* backtrace, log_t* log, int scope_flags) {
  if (backtrace->NumFrames()) {
    _LOG(log, scope_flags, "\nbacktrace:\n");
    dump_backtrace_to_log(backtrace, log, scope_flags, "    ");

    _LOG(log, scope_flags, "\nstack:\n");
    dump_stack(backtrace, log, scope_flags);
  }
}

static void dump_map(log_t* log, const backtrace_map_info_t* m, const char* what, int scope_flags) {
  if (m != NULL) {
    _LOG(log, scope_flags, "    %08x-%08x %c%c%c %s\n", m->start, m->end,
         m->is_readable ? 'r' : '-', m->is_writable ? 'w' : '-',
         m->is_executable ? 'x' : '-', m->name);
  } else {
    _LOG(log, scope_flags, "    (no %s)\n", what);
  }
}

static void dump_nearby_maps(const backtrace_map_info_t* map_info_list, log_t* log, pid_t tid, int scope_flags) {
  scope_flags |= SCOPE_SENSITIVE;
  siginfo_t si;
  memset(&si, 0, sizeof(si));
  if (ptrace(PTRACE_GETSIGINFO, tid, 0, &si)) {
    _LOG(log, scope_flags, "cannot get siginfo for %d: %s\n", tid, strerror(errno));
    return;
  }
  if (!signal_has_address(si.si_signo)) {
    return;
  }

  uintptr_t addr = (uintptr_t) si.si_addr;
  addr &= ~0xfff;     // round to 4K page boundary
  if (addr == 0) {    // null-pointer deref
    return;
  }

  _LOG(log, scope_flags, "\nmemory map around fault addr %" PRIxPTR ":\n",
       reinterpret_cast<uintptr_t>(si.si_addr));

  // Search for a match, or for a hole where the match would be.  The list
  // is backward from the file content, so it starts at high addresses.
  const backtrace_map_info_t* map = map_info_list;
  const backtrace_map_info_t* next = NULL;
  const backtrace_map_info_t* prev = NULL;
  while (map != NULL) {
    if (addr >= map->start && addr < map->end) {
      next = map->next;
      break;
    } else if (addr >= map->end) {
      // map would be between "prev" and this entry
      next = map;
      map = NULL;
      break;
    }

    prev = map;
    map = map->next;
  }

  // Show "next" then "match" then "prev" so that the addresses appear in
  // ascending order (like /proc/pid/maps).
  dump_map(log, next, "map below", scope_flags);
  dump_map(log, map, "map for address", scope_flags);
  dump_map(log, prev, "map above", scope_flags);
}

static void dump_thread(
    Backtrace* backtrace, log_t* log, int scope_flags, int* total_sleep_time_usec) {
  wait_for_stop(backtrace->Tid(), total_sleep_time_usec);

  dump_registers(log, backtrace->Tid(), scope_flags);
  dump_backtrace_and_stack(backtrace, log, scope_flags);
  if (IS_AT_FAULT(scope_flags)) {
    dump_memory_and_code(log, backtrace->Tid(), scope_flags);
    dump_nearby_maps(backtrace->GetMapList(), log, backtrace->Tid(), scope_flags);
  }
}

// Return true if some thread is not detached cleanly
static bool dump_sibling_thread_report(
    log_t* log, pid_t pid, pid_t tid, int* total_sleep_time_usec, backtrace_map_info_t* map_info) {
  char task_path[64];
  snprintf(task_path, sizeof(task_path), "/proc/%d/task", pid);

  DIR* d = opendir(task_path);
  // Bail early if the task directory cannot be opened
  if (d == NULL) {
    XLOG("Cannot open /proc/%d/task\n", pid);
    return false;
  }

  bool detach_failed = false;
  struct dirent* de;
  while ((de = readdir(d)) != NULL) {
    // Ignore "." and ".."
    if (!strcmp(de->d_name, ".") || !strcmp(de->d_name, "..")) {
      continue;
    }

    // The main thread at fault has been handled individually
    char* end;
    pid_t new_tid = strtoul(de->d_name, &end, 10);
    if (*end || new_tid == tid) {
      continue;
    }

    // Skip this thread if cannot ptrace it
    if (ptrace(PTRACE_ATTACH, new_tid, 0, 0) < 0) {
      continue;
    }

    _LOG(log, 0, "--- --- --- --- --- --- --- --- --- --- --- --- --- --- --- ---\n");
    dump_thread_info(log, pid, new_tid, 0);

    UniquePtr<Backtrace> backtrace(Backtrace::Create(pid, new_tid, map_info));
    if (backtrace->Unwind(0)) {
      dump_thread(backtrace.get(), log, 0, total_sleep_time_usec);
    }

    if (ptrace(PTRACE_DETACH, new_tid, 0, 0) != 0) {
      LOG("ptrace detach from %d failed: %s\n", new_tid, strerror(errno));
      detach_failed = true;
    }
  }

  closedir(d);
  return detach_failed;
}

<<<<<<< HEAD
/*
 * Reads the contents of the specified log device, filters out the entries
 * that don't match the specified pid, and writes them to the tombstone file.
 *
 * If "tail" is set, we only print the last few lines.
 */
static void dump_log_file(log_t* log, pid_t pid, const char* filename,
    unsigned int tail)
{
    bool first = true;
    struct logger_list *logger_list;

    logger_list = android_logger_list_open(
        android_name_to_log_id(filename), O_RDONLY | O_NONBLOCK, tail, pid);

    if (!logger_list) {
        XLOG("Unable to open %s: %s\n", filename, strerror(errno));
        return;
    }

    struct log_msg log_entry;

    while (true) {
        ssize_t actual = android_logger_list_read(logger_list, &log_entry);
        struct logger_entry* entry;

        if (actual < 0) {
            if (actual == -EINTR) {
                /* interrupted by signal, retry */
                continue;
            } else if (actual == -EAGAIN) {
                /* non-blocking EOF; we're done */
                break;
            } else {
                _LOG(log, 0, "Error while reading log: %s\n",
                    strerror(-actual));
                break;
            }
        } else if (actual == 0) {
            _LOG(log, 0, "Got zero bytes while reading log: %s\n",
                strerror(errno));
            break;
        }
=======
// Reads the contents of the specified log device, filters out the entries
// that don't match the specified pid, and writes them to the tombstone file.
//
// If "tailOnly" is set, we only print the last few lines.
static void dump_log_file(log_t* log, pid_t pid, const char* filename, bool tailOnly) {
  bool first = true;

  // circular buffer, for "tailOnly" mode
  const int kShortLogMaxLines = 5;
  const int kShortLogLineLen = 256;
  char shortLog[kShortLogMaxLines][kShortLogLineLen];
  int shortLogCount = 0;
  int shortLogNext = 0;

  int logfd = open(filename, O_RDONLY | O_NONBLOCK);
  if (logfd < 0) {
    XLOG("Unable to open %s: %s\n", filename, strerror(errno));
    return;
  }

  union {
    unsigned char buf[LOGGER_ENTRY_MAX_LEN + 1];
    struct logger_entry entry;
  } log_entry;

  while (true) {
    ssize_t actual = read(logfd, log_entry.buf, LOGGER_ENTRY_MAX_LEN);
    if (actual < 0) {
      if (errno == EINTR) {
        // interrupted by signal, retry
        continue;
      } else if (errno == EAGAIN) {
        // non-blocking EOF; we're done
        break;
      } else {
        _LOG(log, 0, "Error while reading log: %s\n", strerror(errno));
        break;
      }
    } else if (actual == 0) {
      _LOG(log, 0, "Got zero bytes while reading log: %s\n", strerror(errno));
      break;
    }

    // NOTE: if you XLOG something here, this will spin forever,
    // because you will be writing as fast as you're reading.  Any
    // high-frequency debug diagnostics should just be written to
    // the tombstone file.
    struct logger_entry* entry = &log_entry.entry;
>>>>>>> 8791ee5c

    if (entry->pid != static_cast<int32_t>(pid)) {
      // wrong pid, ignore
      continue;
    }

<<<<<<< HEAD
        entry = &log_entry.entry_v1;

        if (first) {
            _LOG(log, 0, "--------- %slog %s\n",
                tail ? "tail end of " : "", filename);
            first = false;
        }

        /*
         * Msg format is: <priority:1><tag:N>\0<message:N>\0
         *
         * We want to display it in the same format as "logcat -v threadtime"
         * (although in this case the pid is redundant).
         *
         * TODO: scan for line breaks ('\n') and display each text line
         * on a separate line, prefixed with the header, like logcat does.
         */
        static const char* kPrioChars = "!.VDIWEFS";
        unsigned hdr_size = log_entry.entry.hdr_size;
        if (!hdr_size) {
            hdr_size = sizeof(log_entry.entry_v1);
        }
        char* msg = (char *)log_entry.buf + hdr_size;
        unsigned char prio = msg[0];
        char* tag = msg + 1;
        msg = tag + strlen(tag) + 1;

        /* consume any trailing newlines */
        char* eatnl = msg + strlen(msg) - 1;
        while (eatnl >= msg && *eatnl == '\n') {
            *eatnl-- = '\0';
        }

        char prioChar = (prio < strlen(kPrioChars) ? kPrioChars[prio] : '?');

        char timeBuf[32];
        time_t sec = (time_t) entry->sec;
        struct tm tmBuf;
        struct tm* ptm;
        ptm = localtime_r(&sec, &tmBuf);
        strftime(timeBuf, sizeof(timeBuf), "%m-%d %H:%M:%S", ptm);

        _LOG(log, 0, "%s.%03d %5d %5d %c %-8s: %s\n",
             timeBuf, entry->nsec / 1000000, entry->pid, entry->tid,
             prioChar, tag, msg);
=======
    if (first) {
      _LOG(log, 0, "--------- %slog %s\n", tailOnly ? "tail end of " : "", filename);
      first = false;
    }

    // Msg format is: <priority:1><tag:N>\0<message:N>\0
    //
    // We want to display it in the same format as "logcat -v threadtime"
    // (although in this case the pid is redundant).
    //
    // TODO: scan for line breaks ('\n') and display each text line
    // on a separate line, prefixed with the header, like logcat does.
    static const char* kPrioChars = "!.VDIWEFS";
    unsigned char prio = entry->msg[0];
    char* tag = entry->msg + 1;
    char* msg = tag + strlen(tag) + 1;

    // consume any trailing newlines
    char* eatnl = msg + strlen(msg) - 1;
    while (eatnl >= msg && *eatnl == '\n') {
      *eatnl-- = '\0';
    }

    char prioChar = (prio < strlen(kPrioChars) ? kPrioChars[prio] : '?');

    char timeBuf[32];
    time_t sec = static_cast<time_t>(entry->sec);
    struct tm tmBuf;
    struct tm* ptm;
    ptm = localtime_r(&sec, &tmBuf);
    strftime(timeBuf, sizeof(timeBuf), "%m-%d %H:%M:%S", ptm);

    if (tailOnly) {
      snprintf(shortLog[shortLogNext], kShortLogLineLen,
               "%s.%03d %5d %5d %c %-8s: %s",
               timeBuf, entry->nsec / 1000000, entry->pid, entry->tid,
               prioChar, tag, msg);
      shortLogNext = (shortLogNext + 1) % kShortLogMaxLines;
      shortLogCount++;
    } else {
      _LOG(log, 0, "%s.%03d %5d %5d %c %-8s: %s\n",
           timeBuf, entry->nsec / 1000000, entry->pid, entry->tid, prioChar, tag, msg);
    }
  }

  if (tailOnly) {
    int i;

    // If we filled the buffer, we want to start at "next", which has
    // the oldest entry.  If we didn't, we want to start at zero.
    if (shortLogCount < kShortLogMaxLines) {
      shortLogNext = 0;
    } else {
      shortLogCount = kShortLogMaxLines;  // cap at window size
    }

    for (i = 0; i < shortLogCount; i++) {
      _LOG(log, 0, "%s\n", shortLog[shortLogNext]);
      shortLogNext = (shortLogNext + 1) % kShortLogMaxLines;
>>>>>>> 8791ee5c
    }
  }

<<<<<<< HEAD
    android_logger_list_free(logger_list);
}

/*
 * Dumps the logs generated by the specified pid to the tombstone, from both
 * "system" and "main" log devices.  Ideally we'd interleave the output.
 */
static void dump_logs(log_t* log, pid_t pid, unsigned tail)
{
    dump_log_file(log, pid, "system", tail);
    dump_log_file(log, pid, "main", tail);
=======
  close(logfd);
}

// Dumps the logs generated by the specified pid to the tombstone, from both
// "system" and "main" log devices.  Ideally we'd interleave the output.
static void dump_logs(log_t* log, pid_t pid, bool tailOnly) {
  dump_log_file(log, pid, "/dev/log/system", tailOnly);
  dump_log_file(log, pid, "/dev/log/main", tailOnly);
>>>>>>> 8791ee5c
}

static void dump_abort_message(Backtrace* backtrace, log_t* log, uintptr_t address) {
  if (address == 0) {
    return;
  }

  address += sizeof(size_t); // Skip the buffer length.

  char msg[512];
  memset(msg, 0, sizeof(msg));
  char* p = &msg[0];
  while (p < &msg[sizeof(msg)]) {
    uint32_t data;
    if (!backtrace->ReadWord(address, &data)) {
      break;
    }
    address += sizeof(uint32_t);

    if ((*p++ = (data >>  0) & 0xff) == 0) {
      break;
    }
    if ((*p++ = (data >>  8) & 0xff) == 0) {
      break;
    }
    if ((*p++ = (data >> 16) & 0xff) == 0) {
      break;
    }
    if ((*p++ = (data >> 24) & 0xff) == 0) {
      break;
    }
  }
  msg[sizeof(msg) - 1] = '\0';

  _LOG(log, SCOPE_AT_FAULT, "Abort message: '%s'\n", msg);
}

// Dumps all information about the specified pid to the tombstone.
static bool dump_crash(log_t* log, pid_t pid, pid_t tid, int signal, uintptr_t abort_msg_address,
                       bool dump_sibling_threads, int* total_sleep_time_usec) {
  // don't copy log messages to tombstone unless this is a dev device
  char value[PROPERTY_VALUE_MAX];
  property_get("ro.debuggable", value, "0");
  bool want_logs = (value[0] == '1');

  if (log->amfd >= 0) {
    // Activity Manager protocol: binary 32-bit network-byte-order ints for the
    // pid and signal number, followed by the raw text of the dump, culminating
    // in a zero byte that marks end-of-data.
    uint32_t datum = htonl(pid);
    TEMP_FAILURE_RETRY( write(log->amfd, &datum, 4) );
    datum = htonl(signal);
    TEMP_FAILURE_RETRY( write(log->amfd, &datum, 4) );
  }

  _LOG(log, SCOPE_AT_FAULT,
       "*** *** *** *** *** *** *** *** *** *** *** *** *** *** *** ***\n");
  dump_build_info(log);
  dump_revision_info(log);
  dump_thread_info(log, pid, tid, SCOPE_AT_FAULT);
  if (signal) {
    dump_fault_addr(log, tid, signal);
  }

<<<<<<< HEAD
    if (want_logs) {
        dump_logs(log, pid, 5);
    }
=======
  // Gather the map info once for all this process' threads.
  backtrace_map_info_t* map_info = backtrace_create_map_info_list(pid);
>>>>>>> 8791ee5c

  UniquePtr<Backtrace> backtrace(Backtrace::Create(pid, tid, map_info));
  if (backtrace->Unwind(0)) {
    dump_abort_message(backtrace.get(), log, abort_msg_address);
    dump_thread(backtrace.get(), log, SCOPE_AT_FAULT, total_sleep_time_usec);
  }

  if (want_logs) {
    dump_logs(log, pid, true);
  }

<<<<<<< HEAD
    if (want_logs) {
        dump_logs(log, pid, 0);
    }
=======
  bool detach_failed = false;
  if (dump_sibling_threads) {
    detach_failed = dump_sibling_thread_report(log, pid, tid, total_sleep_time_usec, map_info);
  }
>>>>>>> 8791ee5c

  // Destroy the previously created map info.
  backtrace_destroy_map_info_list(map_info);

  if (want_logs) {
    dump_logs(log, pid, false);
  }

  // send EOD to the Activity Manager, then wait for its ack to avoid racing ahead
  // and killing the target out from under it
  if (log->amfd >= 0) {
    uint8_t eodMarker = 0;
    TEMP_FAILURE_RETRY( write(log->amfd, &eodMarker, 1) );
    // 3 sec timeout reading the ack; we're fine if that happens
    TEMP_FAILURE_RETRY( read(log->amfd, &eodMarker, 1) );
  }

  return detach_failed;
}

// find_and_open_tombstone - find an available tombstone slot, if any, of the
// form tombstone_XX where XX is 00 to MAX_TOMBSTONES-1, inclusive. If no
// file is available, we reuse the least-recently-modified file.
//
// Returns the path of the tombstone file, allocated using malloc().  Caller must free() it.
static char* find_and_open_tombstone(int* fd) {
  unsigned long mtime = ULONG_MAX;
  struct stat sb;

  // XXX: Our stat.st_mtime isn't time_t. If it changes, as it probably ought
  // to, our logic breaks. This check will generate a warning if that happens.
  typecheck(mtime, sb.st_mtime);

  // In a single wolf-like pass, find an available slot and, in case none
  // exist, find and record the least-recently-modified file.
  char path[128];
  int oldest = 0;
  for (int i = 0; i < MAX_TOMBSTONES; i++) {
    snprintf(path, sizeof(path), TOMBSTONE_DIR"/tombstone_%02d", i);

    if (!stat(path, &sb)) {
      if (sb.st_mtime < mtime) {
        oldest = i;
        mtime = sb.st_mtime;
      }
      continue;
    }
    if (errno != ENOENT)
      continue;

    *fd = open(path, O_CREAT | O_EXCL | O_WRONLY, 0600);
    if (*fd < 0)
      continue;   // raced ?

    fchown(*fd, AID_SYSTEM, AID_SYSTEM);
    return strdup(path);
  }

  // we didn't find an available file, so we clobber the oldest one
  snprintf(path, sizeof(path), TOMBSTONE_DIR"/tombstone_%02d", oldest);
  *fd = open(path, O_CREAT | O_TRUNC | O_WRONLY, 0600);
  if (*fd < 0) {
    LOG("failed to open tombstone file '%s': %s\n", path, strerror(errno));
    return NULL;
  }
  fchown(*fd, AID_SYSTEM, AID_SYSTEM);
  return strdup(path);
}

static int activity_manager_connect() {
  int amfd = socket(PF_UNIX, SOCK_STREAM, 0);
  if (amfd >= 0) {
    struct sockaddr_un address;
    int err;

    memset(&address, 0, sizeof(address));
    address.sun_family = AF_UNIX;
    strncpy(address.sun_path, NCRASH_SOCKET_PATH, sizeof(address.sun_path));
    err = TEMP_FAILURE_RETRY(connect(
        amfd, reinterpret_cast<struct sockaddr*>(&address), sizeof(address)));
    if (!err) {
      struct timeval tv;
      memset(&tv, 0, sizeof(tv));
      tv.tv_sec = 1;  // tight leash
      err = setsockopt(amfd, SOL_SOCKET, SO_SNDTIMEO, &tv, sizeof(tv));
      if (!err) {
        tv.tv_sec = 3;  // 3 seconds on handshake read
        err = setsockopt(amfd, SOL_SOCKET, SO_RCVTIMEO, &tv, sizeof(tv));
      }
    }
    if (err) {
      close(amfd);
      amfd = -1;
    }
  }

  return amfd;
}

char* engrave_tombstone(
    pid_t pid, pid_t tid, int signal, uintptr_t abort_msg_address, bool dump_sibling_threads,
    bool quiet, bool* detach_failed, int* total_sleep_time_usec) {
  mkdir(TOMBSTONE_DIR, 0755);
  chown(TOMBSTONE_DIR, AID_SYSTEM, AID_SYSTEM);

  if (selinux_android_restorecon(TOMBSTONE_DIR) == -1) {
    *detach_failed = false;
    return NULL;
  }

  int fd;
  char* path = find_and_open_tombstone(&fd);
  if (!path) {
    *detach_failed = false;
    return NULL;
  }

  log_t log;
  log.tfd = fd;
  log.amfd = activity_manager_connect();
  log.quiet = quiet;
  *detach_failed = dump_crash(
      &log, pid, tid, signal, abort_msg_address, dump_sibling_threads, total_sleep_time_usec);

  close(log.amfd);
  close(fd);
  return path;
}<|MERGE_RESOLUTION|>--- conflicted
+++ resolved
@@ -450,87 +450,38 @@
   return detach_failed;
 }
 
-<<<<<<< HEAD
-/*
- * Reads the contents of the specified log device, filters out the entries
- * that don't match the specified pid, and writes them to the tombstone file.
- *
- * If "tail" is set, we only print the last few lines.
- */
-static void dump_log_file(log_t* log, pid_t pid, const char* filename,
-    unsigned int tail)
-{
-    bool first = true;
-    struct logger_list *logger_list;
-
-    logger_list = android_logger_list_open(
-        android_name_to_log_id(filename), O_RDONLY | O_NONBLOCK, tail, pid);
-
-    if (!logger_list) {
-        XLOG("Unable to open %s: %s\n", filename, strerror(errno));
-        return;
-    }
-
-    struct log_msg log_entry;
-
-    while (true) {
-        ssize_t actual = android_logger_list_read(logger_list, &log_entry);
-        struct logger_entry* entry;
-
-        if (actual < 0) {
-            if (actual == -EINTR) {
-                /* interrupted by signal, retry */
-                continue;
-            } else if (actual == -EAGAIN) {
-                /* non-blocking EOF; we're done */
-                break;
-            } else {
-                _LOG(log, 0, "Error while reading log: %s\n",
-                    strerror(-actual));
-                break;
-            }
-        } else if (actual == 0) {
-            _LOG(log, 0, "Got zero bytes while reading log: %s\n",
-                strerror(errno));
-            break;
-        }
-=======
 // Reads the contents of the specified log device, filters out the entries
 // that don't match the specified pid, and writes them to the tombstone file.
 //
-// If "tailOnly" is set, we only print the last few lines.
-static void dump_log_file(log_t* log, pid_t pid, const char* filename, bool tailOnly) {
+// If "tail" is non-zero, log the last "tail" number of lines.
+static void dump_log_file(
+    log_t* log, pid_t pid, const char* filename, unsigned int tail) {
   bool first = true;
-
-  // circular buffer, for "tailOnly" mode
-  const int kShortLogMaxLines = 5;
-  const int kShortLogLineLen = 256;
-  char shortLog[kShortLogMaxLines][kShortLogLineLen];
-  int shortLogCount = 0;
-  int shortLogNext = 0;
-
-  int logfd = open(filename, O_RDONLY | O_NONBLOCK);
-  if (logfd < 0) {
+  struct logger_list* logger_list;
+
+  logger_list = android_logger_list_open(
+      android_name_to_log_id(filename), O_RDONLY | O_NONBLOCK, tail, pid);
+
+  if (!logger_list) {
     XLOG("Unable to open %s: %s\n", filename, strerror(errno));
     return;
   }
 
-  union {
-    unsigned char buf[LOGGER_ENTRY_MAX_LEN + 1];
-    struct logger_entry entry;
-  } log_entry;
+  struct log_msg log_entry;
 
   while (true) {
-    ssize_t actual = read(logfd, log_entry.buf, LOGGER_ENTRY_MAX_LEN);
+    ssize_t actual = android_logger_list_read(logger_list, &log_entry);
+    struct logger_entry* entry;
+
     if (actual < 0) {
-      if (errno == EINTR) {
+      if (actual == -EINTR) {
         // interrupted by signal, retry
         continue;
-      } else if (errno == EAGAIN) {
+      } else if (actual == -EAGAIN) {
         // non-blocking EOF; we're done
         break;
       } else {
-        _LOG(log, 0, "Error while reading log: %s\n", strerror(errno));
+        _LOG(log, 0, "Error while reading log: %s\n", strerror(-actual));
         break;
       }
     } else if (actual == 0) {
@@ -542,63 +493,11 @@
     // because you will be writing as fast as you're reading.  Any
     // high-frequency debug diagnostics should just be written to
     // the tombstone file.
-    struct logger_entry* entry = &log_entry.entry;
->>>>>>> 8791ee5c
-
-    if (entry->pid != static_cast<int32_t>(pid)) {
-      // wrong pid, ignore
-      continue;
-    }
-
-<<<<<<< HEAD
-        entry = &log_entry.entry_v1;
-
-        if (first) {
-            _LOG(log, 0, "--------- %slog %s\n",
-                tail ? "tail end of " : "", filename);
-            first = false;
-        }
-
-        /*
-         * Msg format is: <priority:1><tag:N>\0<message:N>\0
-         *
-         * We want to display it in the same format as "logcat -v threadtime"
-         * (although in this case the pid is redundant).
-         *
-         * TODO: scan for line breaks ('\n') and display each text line
-         * on a separate line, prefixed with the header, like logcat does.
-         */
-        static const char* kPrioChars = "!.VDIWEFS";
-        unsigned hdr_size = log_entry.entry.hdr_size;
-        if (!hdr_size) {
-            hdr_size = sizeof(log_entry.entry_v1);
-        }
-        char* msg = (char *)log_entry.buf + hdr_size;
-        unsigned char prio = msg[0];
-        char* tag = msg + 1;
-        msg = tag + strlen(tag) + 1;
-
-        /* consume any trailing newlines */
-        char* eatnl = msg + strlen(msg) - 1;
-        while (eatnl >= msg && *eatnl == '\n') {
-            *eatnl-- = '\0';
-        }
-
-        char prioChar = (prio < strlen(kPrioChars) ? kPrioChars[prio] : '?');
-
-        char timeBuf[32];
-        time_t sec = (time_t) entry->sec;
-        struct tm tmBuf;
-        struct tm* ptm;
-        ptm = localtime_r(&sec, &tmBuf);
-        strftime(timeBuf, sizeof(timeBuf), "%m-%d %H:%M:%S", ptm);
-
-        _LOG(log, 0, "%s.%03d %5d %5d %c %-8s: %s\n",
-             timeBuf, entry->nsec / 1000000, entry->pid, entry->tid,
-             prioChar, tag, msg);
-=======
+
+    entry = &log_entry.entry_v1;
+
     if (first) {
-      _LOG(log, 0, "--------- %slog %s\n", tailOnly ? "tail end of " : "", filename);
+      _LOG(log, 0, "--------- %slog %s\n", tail ? "tail end of " : "", filename);
       first = false;
     }
 
@@ -610,9 +509,14 @@
     // TODO: scan for line breaks ('\n') and display each text line
     // on a separate line, prefixed with the header, like logcat does.
     static const char* kPrioChars = "!.VDIWEFS";
-    unsigned char prio = entry->msg[0];
-    char* tag = entry->msg + 1;
-    char* msg = tag + strlen(tag) + 1;
+    unsigned hdr_size = log_entry.entry.hdr_size;
+    if (!hdr_size) {
+      hdr_size = sizeof(log_entry.entry_v1);
+    }
+    char* msg = reinterpret_cast<char*>(log_entry.buf) + hdr_size;
+    unsigned char prio = msg[0];
+    char* tag = msg + 1;
+    msg = tag + strlen(tag) + 1;
 
     // consume any trailing newlines
     char* eatnl = msg + strlen(msg) - 1;
@@ -629,59 +533,18 @@
     ptm = localtime_r(&sec, &tmBuf);
     strftime(timeBuf, sizeof(timeBuf), "%m-%d %H:%M:%S", ptm);
 
-    if (tailOnly) {
-      snprintf(shortLog[shortLogNext], kShortLogLineLen,
-               "%s.%03d %5d %5d %c %-8s: %s",
-               timeBuf, entry->nsec / 1000000, entry->pid, entry->tid,
-               prioChar, tag, msg);
-      shortLogNext = (shortLogNext + 1) % kShortLogMaxLines;
-      shortLogCount++;
-    } else {
-      _LOG(log, 0, "%s.%03d %5d %5d %c %-8s: %s\n",
-           timeBuf, entry->nsec / 1000000, entry->pid, entry->tid, prioChar, tag, msg);
-    }
-  }
-
-  if (tailOnly) {
-    int i;
-
-    // If we filled the buffer, we want to start at "next", which has
-    // the oldest entry.  If we didn't, we want to start at zero.
-    if (shortLogCount < kShortLogMaxLines) {
-      shortLogNext = 0;
-    } else {
-      shortLogCount = kShortLogMaxLines;  // cap at window size
-    }
-
-    for (i = 0; i < shortLogCount; i++) {
-      _LOG(log, 0, "%s\n", shortLog[shortLogNext]);
-      shortLogNext = (shortLogNext + 1) % kShortLogMaxLines;
->>>>>>> 8791ee5c
-    }
-  }
-
-<<<<<<< HEAD
-    android_logger_list_free(logger_list);
-}
-
-/*
- * Dumps the logs generated by the specified pid to the tombstone, from both
- * "system" and "main" log devices.  Ideally we'd interleave the output.
- */
-static void dump_logs(log_t* log, pid_t pid, unsigned tail)
-{
-    dump_log_file(log, pid, "system", tail);
-    dump_log_file(log, pid, "main", tail);
-=======
-  close(logfd);
+    _LOG(log, 0, "%s.%03d %5d %5d %c %-8s: %s\n",
+         timeBuf, entry->nsec / 1000000, entry->pid, entry->tid, prioChar, tag, msg);
+  }
+
+  android_logger_list_free(logger_list);
 }
 
 // Dumps the logs generated by the specified pid to the tombstone, from both
 // "system" and "main" log devices.  Ideally we'd interleave the output.
-static void dump_logs(log_t* log, pid_t pid, bool tailOnly) {
-  dump_log_file(log, pid, "/dev/log/system", tailOnly);
-  dump_log_file(log, pid, "/dev/log/main", tailOnly);
->>>>>>> 8791ee5c
+static void dump_logs(log_t* log, pid_t pid, unsigned int tail) {
+  dump_log_file(log, pid, "system", tail);
+  dump_log_file(log, pid, "main", tail);
 }
 
 static void dump_abort_message(Backtrace* backtrace, log_t* log, uintptr_t address) {
@@ -746,14 +609,8 @@
     dump_fault_addr(log, tid, signal);
   }
 
-<<<<<<< HEAD
-    if (want_logs) {
-        dump_logs(log, pid, 5);
-    }
-=======
   // Gather the map info once for all this process' threads.
   backtrace_map_info_t* map_info = backtrace_create_map_info_list(pid);
->>>>>>> 8791ee5c
 
   UniquePtr<Backtrace> backtrace(Backtrace::Create(pid, tid, map_info));
   if (backtrace->Unwind(0)) {
@@ -762,25 +619,21 @@
   }
 
   if (want_logs) {
-    dump_logs(log, pid, true);
-  }
-
-<<<<<<< HEAD
-    if (want_logs) {
-        dump_logs(log, pid, 0);
-    }
-=======
+    // Dump the last five lines of the logs for the given pid.
+    dump_logs(log, pid, 5);
+  }
+
   bool detach_failed = false;
   if (dump_sibling_threads) {
     detach_failed = dump_sibling_thread_report(log, pid, tid, total_sleep_time_usec, map_info);
   }
->>>>>>> 8791ee5c
 
   // Destroy the previously created map info.
   backtrace_destroy_map_info_list(map_info);
 
   if (want_logs) {
-    dump_logs(log, pid, false);
+    // Dump the logs for the given pid.
+    dump_logs(log, pid, 0);
   }
 
   // send EOD to the Activity Manager, then wait for its ack to avoid racing ahead
