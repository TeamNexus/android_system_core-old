/* system/debuggerd/debuggerd.c
**
** Copyright 2006, The Android Open Source Project
**
** Licensed under the Apache License, Version 2.0 (the "License");
** you may not use this file except in compliance with the License.
** You may obtain a copy of the License at
**
**     http://www.apache.org/licenses/LICENSE-2.0
**
** Unless required by applicable law or agreed to in writing, software
** distributed under the License is distributed on an "AS IS" BASIS,
** WITHOUT WARRANTIES OR CONDITIONS OF ANY KIND, either express or implied.
** See the License for the specific language governing permissions and
** limitations under the License.
*/

#include <stdio.h>
#include <errno.h>
#include <signal.h>
#include <pthread.h>
#include <stdarg.h>
#include <fcntl.h>
#include <sys/types.h>
#include <dirent.h>
#include <time.h>

#include <sys/ptrace.h>
#include <sys/wait.h>
#include <sys/exec_elf.h>
#include <sys/stat.h>
#include <sys/poll.h>

#include <cutils/sockets.h>
#include <cutils/logd.h>
#include <cutils/logger.h>
#include <cutils/properties.h>
#include <cutils/debugger.h>

#include <corkscrew/backtrace.h>

#include <linux/input.h>

#include <private/android_filesystem_config.h>

#include "backtrace.h"
#include "getevent.h"
#include "tombstone.h"
#include "utility.h"

typedef struct {
    debugger_action_t action;
    pid_t pid, tid;
    uid_t uid, gid;
    uintptr_t abort_msg_address;
} debugger_request_t;

static int
write_string(const char* file, const char* string)
{
    int len;
    int fd;
    ssize_t amt;
    fd = open(file, O_RDWR);
    len = strlen(string);
    if (fd < 0)
        return -errno;
    amt = write(fd, string, len);
    close(fd);
    return amt >= 0 ? 0 : -errno;
}

static
void init_debug_led(void)
{
    // trout leds
    write_string("/sys/class/leds/red/brightness", "0");
    write_string("/sys/class/leds/green/brightness", "0");
    write_string("/sys/class/leds/blue/brightness", "0");
    write_string("/sys/class/leds/red/device/blink", "0");
    // sardine leds
    write_string("/sys/class/leds/left/cadence", "0,0");
}

static
void enable_debug_led(void)
{
    // trout leds
    write_string("/sys/class/leds/red/brightness", "255");
    // sardine leds
    write_string("/sys/class/leds/left/cadence", "1,0");
}

static
void disable_debug_led(void)
{
    // trout leds
    write_string("/sys/class/leds/red/brightness", "0");
    // sardine leds
    write_string("/sys/class/leds/left/cadence", "0,0");
}

static void wait_for_user_action(pid_t pid) {
    /* First log a helpful message */
    LOG(    "********************************************************\n"
            "* Process %d has been suspended while crashing.  To\n"
            "* attach gdbserver for a gdb connection on port 5039\n"
            "* and start gdbclient:\n"
            "*\n"
            "*     gdbclient app_process :5039 %d\n"
            "*\n"
            "* Wait for gdb to start, then press HOME or VOLUME DOWN key\n"
            "* to let the process continue crashing.\n"
            "********************************************************\n",
            pid, pid);

    /* wait for HOME or VOLUME DOWN key */
    if (init_getevent() == 0) {
        int ms = 1200 / 10;
        int dit = 1;
        int dah = 3*dit;
        int _       = -dit;
        int ___     = 3*_;
        int _______ = 7*_;
        const signed char codes[] = {
           dit,_,dit,_,dit,___,dah,_,dah,_,dah,___,dit,_,dit,_,dit,_______
        };
        size_t s = 0;
        struct input_event e;
        bool done = false;
        init_debug_led();
        enable_debug_led();
        do {
            int timeout = abs((int)(codes[s])) * ms;
            int res = get_event(&e, timeout);
            if (res == 0) {
                if (e.type == EV_KEY
                        && (e.code == KEY_HOME || e.code == KEY_VOLUMEDOWN)
                        && e.value == 0) {
                    done = true;
                }
            } else if (res == 1) {
                if (++s >= sizeof(codes)/sizeof(*codes))
                    s = 0;
                if (codes[s] > 0) {
                    enable_debug_led();
                } else {
                    disable_debug_led();
                }
            }
        } while (!done);
        uninit_getevent();
    }

    /* don't forget to turn debug led off */
    disable_debug_led();
    LOG("debuggerd resuming process %d", pid);
}

static int get_process_info(pid_t tid, pid_t* out_pid, uid_t* out_uid, uid_t* out_gid) {
    char path[64];
    snprintf(path, sizeof(path), "/proc/%d/status", tid);

    FILE* fp = fopen(path, "r");
    if (!fp) {
        return -1;
    }

    int fields = 0;
    char line[1024];
    while (fgets(line, sizeof(line), fp)) {
        size_t len = strlen(line);
        if (len > 6 && !memcmp(line, "Tgid:\t", 6)) {
            *out_pid = atoi(line + 6);
            fields |= 1;
        } else if (len > 5 && !memcmp(line, "Uid:\t", 5)) {
            *out_uid = atoi(line + 5);
            fields |= 2;
        } else if (len > 5 && !memcmp(line, "Gid:\t", 5)) {
            *out_gid = atoi(line + 5);
            fields |= 4;
        }
    }
    fclose(fp);
    return fields == 7 ? 0 : -1;
}

static int read_request(int fd, debugger_request_t* out_request) {
    struct ucred cr;
    int len = sizeof(cr);
    int status = getsockopt(fd, SOL_SOCKET, SO_PEERCRED, &cr, &len);
    if (status != 0) {
        LOG("cannot get credentials\n");
        return -1;
    }

    XLOG("reading tid\n");
    fcntl(fd, F_SETFL, O_NONBLOCK);

    struct pollfd pollfds[1];
    pollfds[0].fd = fd;
    pollfds[0].events = POLLIN;
    pollfds[0].revents = 0;
    status = TEMP_FAILURE_RETRY(poll(pollfds, 1, 3000));
    if (status != 1) {
        LOG("timed out reading tid (from pid=%d uid=%d)\n", cr.pid, cr.uid);
        return -1;
    }

    debugger_msg_t msg;
    memset(&msg, 0, sizeof(msg));
    status = TEMP_FAILURE_RETRY(read(fd, &msg, sizeof(msg)));
    if (status < 0) {
        LOG("read failure? %s (pid=%d uid=%d)\n",
            strerror(errno), cr.pid, cr.uid);
        return -1;
    }
<<<<<<< HEAD
    if (status != sizeof(msg)) {
        LOG("invalid crash request of size %d (from pid=%d uid=%d)\n",
            status, cr.pid, cr.uid);
=======
    if (status == sizeof(debugger_msg_t)) {
        XLOG("crash request of size %d abort_msg_address=%#08x\n", status, msg.abort_msg_address);
    } else {
        LOG("invalid crash request of size %d\n", status);
>>>>>>> f79c0518
        return -1;
    }

    out_request->action = msg.action;
    out_request->tid = msg.tid;
    out_request->pid = cr.pid;
    out_request->uid = cr.uid;
    out_request->gid = cr.gid;
    out_request->abort_msg_address = msg.abort_msg_address;

    if (msg.action == DEBUGGER_ACTION_CRASH) {
        /* Ensure that the tid reported by the crashing process is valid. */
        char buf[64];
        struct stat s;
        snprintf(buf, sizeof buf, "/proc/%d/task/%d", out_request->pid, out_request->tid);
        if(stat(buf, &s)) {
            LOG("tid %d does not exist in pid %d. ignoring debug request\n",
                    out_request->tid, out_request->pid);
            return -1;
        }
    } else if (cr.uid == 0
            || (cr.uid == AID_SYSTEM && msg.action == DEBUGGER_ACTION_DUMP_BACKTRACE)) {
        /* Only root or system can ask us to attach to any process and dump it explicitly.
         * However, system is only allowed to collect backtraces but cannot dump tombstones. */
        status = get_process_info(out_request->tid, &out_request->pid,
                &out_request->uid, &out_request->gid);
        if (status < 0) {
            LOG("tid %d does not exist. ignoring explicit dump request\n",
                    out_request->tid);
            return -1;
        }
    } else {
        /* No one else is allowed to dump arbitrary processes. */
        return -1;
    }
    return 0;
}

static bool should_attach_gdb(debugger_request_t* request) {
    if (request->action == DEBUGGER_ACTION_CRASH) {
        char value[PROPERTY_VALUE_MAX];
        property_get("debug.db.uid", value, "-1");
        int debug_uid = atoi(value);
        return debug_uid >= 0 && request->uid <= (uid_t)debug_uid;
    }
    return false;
}

static void handle_request(int fd) {
    XLOG("handle_request(%d)\n", fd);

    debugger_request_t request;
    memset(&request, 0, sizeof(request));
    int status = read_request(fd, &request);
    if (!status) {
        XLOG("BOOM: pid=%d uid=%d gid=%d tid=%d\n",
            request.pid, request.uid, request.gid, request.tid);

        /* At this point, the thread that made the request is blocked in
         * a read() call.  If the thread has crashed, then this gives us
         * time to PTRACE_ATTACH to it before it has a chance to really fault.
         *
         * The PTRACE_ATTACH sends a SIGSTOP to the target process, but it
         * won't necessarily have stopped by the time ptrace() returns.  (We
         * currently assume it does.)  We write to the file descriptor to
         * ensure that it can run as soon as we call PTRACE_CONT below.
         * See details in bionic/libc/linker/debugger.c, in function
         * debugger_signal_handler().
         */
        if (ptrace(PTRACE_ATTACH, request.tid, 0, 0)) {
            LOG("ptrace attach failed: %s\n", strerror(errno));
        } else {
            bool detach_failed = false;
            bool attach_gdb = should_attach_gdb(&request);
            if (TEMP_FAILURE_RETRY(write(fd, "\0", 1)) != 1) {
                LOG("failed responding to client: %s\n", strerror(errno));
            } else {
                char* tombstone_path = NULL;

                if (request.action == DEBUGGER_ACTION_CRASH) {
                    close(fd);
                    fd = -1;
                }

                int total_sleep_time_usec = 0;
                for (;;) {
                    int signal = wait_for_signal(request.tid, &total_sleep_time_usec);
                    if (signal < 0) {
                        break;
                    }

                    switch (signal) {
                    case SIGSTOP:
                        if (request.action == DEBUGGER_ACTION_DUMP_TOMBSTONE) {
                            XLOG("stopped -- dumping to tombstone\n");
                            tombstone_path = engrave_tombstone(request.pid, request.tid,
                                    signal, request.abort_msg_address, true, true, &detach_failed,
                                    &total_sleep_time_usec);
                        } else if (request.action == DEBUGGER_ACTION_DUMP_BACKTRACE) {
                            XLOG("stopped -- dumping to fd\n");
                            dump_backtrace(fd, -1,
                                    request.pid, request.tid, &detach_failed,
                                    &total_sleep_time_usec);
                        } else {
                            XLOG("stopped -- continuing\n");
                            status = ptrace(PTRACE_CONT, request.tid, 0, 0);
                            if (status) {
                                LOG("ptrace continue failed: %s\n", strerror(errno));
                            }
                            continue; /* loop again */
                        }
                        break;

                    case SIGILL:
                    case SIGABRT:
                    case SIGBUS:
                    case SIGFPE:
                    case SIGSEGV:
                    case SIGPIPE:
#ifdef SIGSTKFLT
                    case SIGSTKFLT:
#endif
                        {
                        XLOG("stopped -- fatal signal\n");
                        /*
                         * Send a SIGSTOP to the process to make all of
                         * the non-signaled threads stop moving.  Without
                         * this we get a lot of "ptrace detach failed:
                         * No such process".
                         */
                        kill(request.pid, SIGSTOP);
                        /* don't dump sibling threads when attaching to GDB because it
                         * makes the process less reliable, apparently... */
                        tombstone_path = engrave_tombstone(request.pid, request.tid,
                                signal, request.abort_msg_address, !attach_gdb, false,
                                &detach_failed, &total_sleep_time_usec);
                        break;
                    }

                    default:
                        XLOG("stopped -- unexpected signal\n");
                        LOG("process stopped due to unexpected signal %d\n", signal);
                        break;
                    }
                    break;
                }

                if (request.action == DEBUGGER_ACTION_DUMP_TOMBSTONE) {
                    if (tombstone_path) {
                        write(fd, tombstone_path, strlen(tombstone_path));
                    }
                    close(fd);
                    fd = -1;
                }
                free(tombstone_path);
            }

            XLOG("detaching\n");
            if (attach_gdb) {
                /* stop the process so we can debug */
                kill(request.pid, SIGSTOP);

                /* detach so we can attach gdbserver */
                if (ptrace(PTRACE_DETACH, request.tid, 0, 0)) {
                    LOG("ptrace detach from %d failed: %s\n", request.tid, strerror(errno));
                    detach_failed = true;
                }

                /*
                 * if debug.db.uid is set, its value indicates if we should wait
                 * for user action for the crashing process.
                 * in this case, we log a message and turn the debug LED on
                 * waiting for a gdb connection (for instance)
                 */
                wait_for_user_action(request.pid);
            } else {
                /* just detach */
                if (ptrace(PTRACE_DETACH, request.tid, 0, 0)) {
                    LOG("ptrace detach from %d failed: %s\n", request.tid, strerror(errno));
                    detach_failed = true;
                }
            }

            /* resume stopped process (so it can crash in peace). */
            kill(request.pid, SIGCONT);

            /* If we didn't successfully detach, we're still the parent, and the
             * actual parent won't receive a death notification via wait(2).  At this point
             * there's not much we can do about that. */
            if (detach_failed) {
                LOG("debuggerd committing suicide to free the zombie!\n");
                kill(getpid(), SIGKILL);
            }
        }

    }
    if (fd >= 0) {
        close(fd);
    }
}

static int do_server() {
    int s;
    struct sigaction act;
    int logsocket = -1;

    /*
     * debuggerd crashes can't be reported to debuggerd.  Reset all of the
     * crash handlers.
     */
    signal(SIGILL, SIG_DFL);
    signal(SIGABRT, SIG_DFL);
    signal(SIGBUS, SIG_DFL);
    signal(SIGFPE, SIG_DFL);
    signal(SIGSEGV, SIG_DFL);
    signal(SIGPIPE, SIG_DFL);
#ifdef SIGSTKFLT
    signal(SIGSTKFLT, SIG_DFL);
#endif

    logsocket = socket_local_client("logd",
            ANDROID_SOCKET_NAMESPACE_ABSTRACT, SOCK_DGRAM);
    if(logsocket < 0) {
        logsocket = -1;
    } else {
        fcntl(logsocket, F_SETFD, FD_CLOEXEC);
    }

    act.sa_handler = SIG_DFL;
    sigemptyset(&act.sa_mask);
    sigaddset(&act.sa_mask,SIGCHLD);
    act.sa_flags = SA_NOCLDWAIT;
    sigaction(SIGCHLD, &act, 0);

    s = socket_local_server(DEBUGGER_SOCKET_NAME,
            ANDROID_SOCKET_NAMESPACE_ABSTRACT, SOCK_STREAM);
    if(s < 0) return 1;
    fcntl(s, F_SETFD, FD_CLOEXEC);

    LOG("debuggerd: " __DATE__ " " __TIME__ "\n");

    for(;;) {
        struct sockaddr addr;
        socklen_t alen;
        int fd;

        alen = sizeof(addr);
        XLOG("waiting for connection\n");
        fd = accept(s, &addr, &alen);
        if(fd < 0) {
            XLOG("accept failed: %s\n", strerror(errno));
            continue;
        }

        fcntl(fd, F_SETFD, FD_CLOEXEC);

        handle_request(fd);
    }
    return 0;
}

static int do_explicit_dump(pid_t tid, bool dump_backtrace) {
    fprintf(stdout, "Sending request to dump task %d.\n", tid);

    if (dump_backtrace) {
        fflush(stdout);
        if (dump_backtrace_to_file(tid, fileno(stdout)) < 0) {
            fputs("Error dumping backtrace.\n", stderr);
            return 1;
        }
    } else {
        char tombstone_path[PATH_MAX];
        if (dump_tombstone(tid, tombstone_path, sizeof(tombstone_path)) < 0) {
            fputs("Error dumping tombstone.\n", stderr);
            return 1;
        }
        fprintf(stderr, "Tombstone written to: %s\n", tombstone_path);
    }
    return 0;
}

static void usage() {
    fputs("Usage: -b [<tid>]\n"
            "  -b dump backtrace to console, otherwise dump full tombstone file\n"
            "\n"
            "If tid specified, sends a request to debuggerd to dump that task.\n"
            "Otherwise, starts the debuggerd server.\n", stderr);
}

int main(int argc, char** argv) {
    if (argc == 1) {
        return do_server();
    }

    bool dump_backtrace = false;
    bool have_tid = false;
    pid_t tid = 0;
    for (int i = 1; i < argc; i++) {
        if (!strcmp(argv[i], "-b")) {
            dump_backtrace = true;
        } else if (!have_tid) {
            tid = atoi(argv[i]);
            have_tid = true;
        } else {
            usage();
            return 1;
        }
    }
    if (!have_tid) {
        usage();
        return 1;
    }
    return do_explicit_dump(tid, dump_backtrace);
}<|MERGE_RESOLUTION|>--- conflicted
+++ resolved
@@ -215,16 +215,11 @@
             strerror(errno), cr.pid, cr.uid);
         return -1;
     }
-<<<<<<< HEAD
-    if (status != sizeof(msg)) {
-        LOG("invalid crash request of size %d (from pid=%d uid=%d)\n",
-            status, cr.pid, cr.uid);
-=======
     if (status == sizeof(debugger_msg_t)) {
         XLOG("crash request of size %d abort_msg_address=%#08x\n", status, msg.abort_msg_address);
     } else {
-        LOG("invalid crash request of size %d\n", status);
->>>>>>> f79c0518
+        LOG("invalid crash request of size %d (from pid=%d uid=%d)\n",
+            status, cr.pid, cr.uid);
         return -1;
     }
 
